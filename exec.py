#!/usr/bin/env python
# Copyright 2019 Division of Medical Image Computing, German Cancer Research Center (DKFZ).
#
# Licensed under the Apache License, Version 2.0 (the "License");
# you may not use this file except in compliance with the License.
# You may obtain a copy of the License at
#
#     http://www.apache.org/licenses/LICENSE-2.0
#
# Unless required by applicable law or agreed to in writing, software
# distributed under the License is distributed on an "AS IS" BASIS,
# WITHOUT WARRANTIES OR CONDITIONS OF ANY KIND, either express or implied.
# See the License for the specific language governing permissions and
# limitations under the License.
# ==============================================================================

""" execution script. this where all routines come together and the only script you need to call.
    refer to parse args below to see options for execution.
"""

import plotting as plg

import os
import warnings
import argparse
import time

import torch

import utils.exp_utils as utils
from evaluator import Evaluator
from predictor import Predictor


for msg in ["Attempting to set identical bottom==top results",
            "This figure includes Axes that are not compatible with tight_layout",
            "Data has no positive values, and therefore cannot be log-scaled.",
            ".*invalid value encountered in true_divide.*"]:
    warnings.filterwarnings("ignore", msg)


def train(cf, logger):
    """
    performs the training routine for a given fold. saves plots and selected parameters to the experiment dir
    specified in the configs. logs to file and tensorboard.
    """
    logger.info('performing training in {}D over fold {} on experiment {} with model {}'.format(
        cf.dim, cf.fold, cf.exp_dir, cf.model))
    logger.time("train_val")

    # -------------- inits and settings -----------------
    net = model.net(cf, logger).cuda()
    if cf.optimizer == "ADAMW":
        optimizer = torch.optim.AdamW(utils.parse_params_for_optim(net, weight_decay=cf.weight_decay,
                                                                   exclude_from_wd=cf.exclude_from_wd),
                                      lr=cf.learning_rate[0])
    elif cf.optimizer == "SGD":
        optimizer = torch.optim.SGD(utils.parse_params_for_optim(net, weight_decay=cf.weight_decay),
                                    lr=cf.learning_rate[0], momentum=0.3)
    if cf.dynamic_lr_scheduling:
        scheduler = torch.optim.lr_scheduler.ReduceLROnPlateau(optimizer, mode=cf.scheduling_mode, factor=cf.lr_decay_factor,
                                                               patience=cf.scheduling_patience)
    model_selector = utils.ModelSelector(cf, logger)

    starting_epoch = 1
    if cf.resume:
        checkpoint_path = os.path.join(cf.fold_dir, "last_state.pth")
        starting_epoch, net, optimizer, model_selector = \
            utils.load_checkpoint(checkpoint_path, net, optimizer, model_selector)
        logger.info('resumed from checkpoint {} to epoch {}'.format(checkpoint_path, starting_epoch))

    # prepare monitoring
    monitor_metrics = utils.prepare_monitoring(cf)

    logger.info('loading dataset and initializing batch generators...')
    batch_gen = data_loader.get_train_generators(cf, logger)

    # -------------- training -----------------
    for epoch in range(starting_epoch, cf.num_epochs + 1):

        logger.info('starting training epoch {}/{}'.format(epoch, cf.num_epochs))
        logger.time("train_epoch")

        net.train()

        train_results_list = []
        train_evaluator = Evaluator(cf, logger, mode='train')

        for i in range(cf.num_train_batches):
            logger.time("train_batch_loadfw")
            batch = next(batch_gen['train'])
            batch_gen['train'].generator.stats['roi_counts'] += batch['roi_counts']
            batch_gen['train'].generator.stats['empty_counts'] += batch['empty_counts']

            logger.time("train_batch_loadfw")
            logger.time("train_batch_netfw")
            results_dict = net.train_forward(batch)
            logger.time("train_batch_netfw")
            logger.time("train_batch_bw")
            optimizer.zero_grad()
            results_dict['torch_loss'].backward()
            if cf.clip_norm:
                torch.nn.utils.clip_grad_norm_(net.parameters(), cf.clip_norm, norm_type=2) # gradient clipping
            optimizer.step()
            train_results_list.append(({k:v for k,v in results_dict.items() if k != "seg_preds"}, batch["pid"])) # slim res dict
            if not cf.server_env:
                print("\rFinished training batch " +
                      "{}/{} in {:.1f}s ({:.2f}/{:.2f} forw load/net, {:.2f} backw).".format(i+1, cf.num_train_batches,
                                                                                             logger.get_time("train_batch_loadfw")+
                                                                                             logger.get_time("train_batch_netfw")
                                                                                             +logger.time("train_batch_bw"),
                                                                                             logger.get_time("train_batch_loadfw",reset=True),
                                                                                             logger.get_time("train_batch_netfw", reset=True),
                                                                                             logger.get_time("train_batch_bw", reset=True)), end="", flush=True)
        print()

        #--------------- train eval ----------------
        if (epoch-1)%cf.plot_frequency==0:
            # view an example batch
            utils.split_off_process(plg.view_batch, cf, batch, results_dict, has_colorchannels=cf.has_colorchannels,
                                    show_gt_labels=True, get_time="train-example plot",
                                    out_file=os.path.join(cf.plot_dir, 'batch_example_train_{}.png'.format(cf.fold)))


        logger.time("evals")
        _, monitor_metrics['train'] = train_evaluator.evaluate_predictions(train_results_list, monitor_metrics['train'])
        logger.time("evals")
        logger.time("train_epoch", toggle=False)
        del train_results_list

        #----------- validation ------------
        logger.info('starting validation in mode {}.'.format(cf.val_mode))
        logger.time("val_epoch")
        with torch.no_grad():
            net.eval()
            val_results_list = []
            val_evaluator = Evaluator(cf, logger, mode=cf.val_mode)
            val_predictor = Predictor(cf, net, logger, mode='val')

            for i in range(batch_gen['n_val']):
                logger.time("val_batch")
                batch = next(batch_gen[cf.val_mode])
                if cf.val_mode == 'val_patient':
                    results_dict = val_predictor.predict_patient(batch)
                elif cf.val_mode == 'val_sampling':
                    results_dict = net.train_forward(batch, is_validation=True)
                val_results_list.append([results_dict, batch["pid"]])
                if not cf.server_env:
                    print("\rFinished validation {} {}/{} in {:.1f}s.".format('patient' if cf.val_mode=='val_patient' else 'batch',
                                                                              i + 1, batch_gen['n_val'],
                                                                              logger.time("val_batch")), end="", flush=True)
            print()

            #------------ val eval -------------
            if (epoch - 1) % cf.plot_frequency == 0:
                utils.split_off_process(plg.view_batch, cf, batch, results_dict, has_colorchannels=cf.has_colorchannels,
                                        show_gt_labels=True, get_time="val-example plot",
                                        out_file=os.path.join(cf.plot_dir, 'batch_example_val_{}.png'.format(cf.fold)))

            logger.time("evals")
            _, monitor_metrics['val'] = val_evaluator.evaluate_predictions(val_results_list, monitor_metrics['val'])

            model_selector.run_model_selection(net, optimizer, monitor_metrics, epoch)
            del val_results_list
            #----------- monitoring -------------
            monitor_metrics.update({"lr": 
                {str(g) : group['lr'] for (g, group) in enumerate(optimizer.param_groups)}})
            logger.metrics2tboard(monitor_metrics, global_step=epoch)
            logger.time("evals")

            logger.info('finished epoch {}/{}, took {:.2f}s. train total: {:.2f}s, average: {:.2f}s. val total: {:.2f}s, average: {:.2f}s.'.format(
                epoch, cf.num_epochs, logger.get_time("train_epoch")+logger.time("val_epoch"), logger.get_time("train_epoch"),
                logger.get_time("train_epoch", reset=True)/cf.num_train_batches, logger.get_time("val_epoch"),
                logger.get_time("val_epoch", reset=True)/batch_gen["n_val"]))
            logger.info("time for evals: {:.2f}s".format(logger.get_time("evals", reset=True)))

        #-------------- scheduling -----------------
        if cf.dynamic_lr_scheduling:
            scheduler.step(monitor_metrics["val"][cf.scheduling_criterion][-1])
        else:
            for param_group in optimizer.param_groups:
                param_group['lr'] = cf.learning_rate[epoch-1]

    logger.time("train_val")
    logger.info("Training and validating over {} epochs took {}".format(cf.num_epochs, logger.get_time("train_val", format="hms", reset=True)))
    batch_gen['train'].generator.print_stats(logger, plot=True)

def test(cf, logger, max_fold=None):
    """performs testing for a given fold (or held out set). saves stats in evaluator.
    """
    logger.time("test_fold")
    logger.info('starting testing model of fold {} in exp {}'.format(cf.fold, cf.exp_dir))
    net = model.net(cf, logger).cuda()
    batch_gen = data_loader.get_test_generator(cf, logger)

    test_predictor = Predictor(cf, net, logger, mode='test')
    test_results_list = test_predictor.predict_test_set(batch_gen, return_results = not hasattr(
        cf, "eval_test_separately") or not cf.eval_test_separately)

    if test_results_list is not None:
        test_evaluator = Evaluator(cf, logger, mode='test')
        test_evaluator.evaluate_predictions(test_results_list)
        test_evaluator.score_test_df(max_fold=max_fold)

    logger.info('Testing of fold {} took {}.\n'.format(cf.fold, logger.get_time("test_fold", reset=True, format="hms")))

if __name__ == '__main__':
    stime = time.time()

    parser = argparse.ArgumentParser()
    parser.add_argument('--dataset_name', type=str, default='toy',
                        help="path to the dataset-specific code in source_dir/datasets")
    parser.add_argument('--exp_dir', type=str, default='/home/gregor/Documents/regrcnn/datasets/toy/experiments/dev',
                        help='path to experiment dir. will be created if non existent.')
    parser.add_argument('-m', '--mode', type=str,  default='train_test', help='one out of: create_exp, analysis, train, train_test, or test')
    parser.add_argument('-f', '--folds', nargs='+', type=int, default=None, help='None runs over all folds in CV. otherwise specify list of folds.')
    parser.add_argument('--server_env', default=False, action='store_true', help='change IO settings to deploy models on a cluster.')
    parser.add_argument('--data_dest', type=str, default=None, help="path to final data folder if different from config")
    parser.add_argument('--use_stored_settings', default=False, action='store_true',
                        help='load configs from existing exp_dir instead of source dir. always done for testing, '
                             'but can be set to true to do the same for training. useful in job scheduler environment, '
                             'where source code might change before the job actually runs.')
    parser.add_argument('--resume', action="store_true", default=False,
                        help='if given, resume from checkpoint(s) of the specified folds.')
    parser.add_argument('-d', '--dev', default=False, action='store_true', help="development mode: shorten everything")

    args = parser.parse_args()
    args.dataset_name = os.path.join("datasets", args.dataset_name) if not "datasets" in args.dataset_name else args.dataset_name
    folds = args.folds
    resume = None if args.resume in ['None', 'none'] else args.resume

    if args.mode == 'create_exp':
        cf = utils.prep_exp(args.dataset_name, args.exp_dir, args.server_env, use_stored_settings=False)
        logger = utils.get_logger(cf.exp_dir, cf.server_env, -1)
        logger.info('created experiment directory at {}'.format(args.exp_dir))

    elif args.mode == 'train' or args.mode == 'train_test':
        cf = utils.prep_exp(args.dataset_name, args.exp_dir, args.server_env, args.use_stored_settings)
        if args.dev:
            folds = [0,1]
            cf.batch_size, cf.num_epochs, cf.min_save_thresh, cf.save_n_models = 3 if cf.dim==2 else 1, 2, 0, 2
            cf.num_train_batches, cf.num_val_batches, cf.max_val_patients = 5, 1, 1
<<<<<<< HEAD
            cf.test_n_epochs = cf.save_n_models
            cf.max_test_patients = 1
=======
            cf.test_n_epochs, cf.max_test_patients = cf.save_n_models, 2
>>>>>>> 567db4fb
            torch.backends.cudnn.benchmark = cf.dim==3
        else:
            torch.backends.cudnn.benchmark = cf.cuda_benchmark
        if args.data_dest is not None:
            cf.data_dest = args.data_dest
            
        logger = utils.get_logger(cf.exp_dir, cf.server_env, cf.sysmetrics_interval)
        data_loader = utils.import_module('data_loader', os.path.join(args.dataset_name, 'data_loader.py'))
        model = utils.import_module('model', cf.model_path)
        logger.info("loaded model from {}".format(cf.model_path))
        if folds is None:
            folds = range(cf.n_cv_splits)

        for fold in folds:
            """k-fold cross-validation: the dataset is split into k equally-sized folds, one used for validation,
            one for testing, the rest for training. This loop iterates k-times over the dataset, cyclically moving the
            splits. k==folds, fold in [0,folds) says which split is used for testing.
            """
            cf.fold_dir = os.path.join(cf.exp_dir, 'fold_{}'.format(fold)); cf.fold = fold
            logger.set_logfile(fold=fold)
            cf.resume = resume
            if not os.path.exists(cf.fold_dir):
                os.mkdir(cf.fold_dir)
            train(cf, logger)
            cf.resume = None
            if args.mode == 'train_test':
                test(cf, logger)

    elif args.mode == 'test':
        cf = utils.prep_exp(args.dataset_name, args.exp_dir, args.server_env, use_stored_settings=True, is_training=False)
        if args.data_dest is not None:
            cf.data_dest = args.data_dest
        logger = utils.get_logger(cf.exp_dir, cf.server_env, cf.sysmetrics_interval)
        data_loader = utils.import_module('data_loader', os.path.join(args.dataset_name, 'data_loader.py'))
        model = utils.import_module('model', cf.model_path)
        logger.info("loaded model from {}".format(cf.model_path))

        fold_dirs = sorted([os.path.join(cf.exp_dir, f) for f in os.listdir(cf.exp_dir) if
                     os.path.isdir(os.path.join(cf.exp_dir, f)) and f.startswith("fold")])
        if folds is None:
            folds = range(cf.n_cv_splits)
        if args.dev:
            folds = folds[:2]
            cf.max_test_patients, cf.test_n_epochs = 2, 2
        else:
            torch.backends.cudnn.benchmark = cf.cuda_benchmark
        for fold in folds:
            cf.fold_dir = os.path.join(cf.exp_dir, 'fold_{}'.format(fold)); cf.fold = fold
            logger.set_logfile(fold=fold)
            if cf.fold_dir in fold_dirs:
                test(cf, logger, max_fold=max([int(f[-1]) for f in fold_dirs]))
            else:
                logger.info("Skipping fold {} since no model parameters found.".format(fold))
    # load raw predictions saved by predictor during testing, run aggregation algorithms and evaluation.
    elif args.mode == 'analysis':
        """ analyse already saved predictions.
        """
        cf = utils.prep_exp(args.dataset_name, args.exp_dir, args.server_env, use_stored_settings=True, is_training=False)
        logger = utils.get_logger(cf.exp_dir, cf.server_env, cf.sysmetrics_interval)

        if cf.hold_out_test_set and cf.ensemble_folds:
            predictor = Predictor(cf, net=None, logger=logger, mode='analysis')
            results_list = predictor.load_saved_predictions()
            logger.info('starting evaluation...')
            cf.fold = "overall"
            evaluator = Evaluator(cf, logger, mode='test')
            evaluator.evaluate_predictions(results_list)
            evaluator.score_test_df(max_fold=cf.fold)
        else:
            fold_dirs = sorted([os.path.join(cf.exp_dir, f) for f in os.listdir(cf.exp_dir) if
                         os.path.isdir(os.path.join(cf.exp_dir, f)) and f.startswith("fold")])
            if args.dev:
                cf.test_n_epochs = 2
                fold_dirs = fold_dirs[:1]
            if folds is None:
                folds = range(cf.n_cv_splits)
            for fold in folds:
                cf.fold = fold; cf.fold_dir = os.path.join(cf.exp_dir, 'fold_{}'.format(cf.fold))
                logger.set_logfile(fold=fold)
                if cf.fold_dir in fold_dirs:
                    predictor = Predictor(cf, net=None, logger=logger, mode='analysis')
                    results_list = predictor.load_saved_predictions()
                    # results_list[x][1] is pid, results_list[x][0] is list of len samples-per-patient, each entry hlds
                    # list of boxes per that sample, i.e., len(results_list[x][y][0]) would be nr of boxes in sample y of patient x
                    logger.info('starting evaluation...')
                    evaluator = Evaluator(cf, logger, mode='test')
                    evaluator.evaluate_predictions(results_list)
                    max_fold = max([int(f[-1]) for f in fold_dirs])
                    evaluator.score_test_df(max_fold=max_fold)
                else:
                    logger.info("Skipping fold {} since no model parameters found.".format(fold))
    else:
        raise ValueError('mode "{}" specified in args is not implemented.'.format(args.mode))
        
    mins, secs = divmod((time.time() - stime), 60)
    h, mins = divmod(mins, 60)
    t = "{:d}h:{:02d}m:{:02d}s".format(int(h), int(mins), int(secs))
    logger.info("{} total runtime: {}".format(os.path.split(__file__)[1], t))
    del logger
    torch.cuda.empty_cache()
<|MERGE_RESOLUTION|>--- conflicted
+++ resolved
@@ -240,12 +240,7 @@
             folds = [0,1]
             cf.batch_size, cf.num_epochs, cf.min_save_thresh, cf.save_n_models = 3 if cf.dim==2 else 1, 2, 0, 2
             cf.num_train_batches, cf.num_val_batches, cf.max_val_patients = 5, 1, 1
-<<<<<<< HEAD
-            cf.test_n_epochs = cf.save_n_models
-            cf.max_test_patients = 1
-=======
             cf.test_n_epochs, cf.max_test_patients = cf.save_n_models, 2
->>>>>>> 567db4fb
             torch.backends.cudnn.benchmark = cf.dim==3
         else:
             torch.backends.cudnn.benchmark = cf.cuda_benchmark
