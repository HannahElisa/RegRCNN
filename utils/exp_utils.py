--- conflicted
+++ resolved
@@ -80,14 +80,6 @@
                                                                                                    e))
                 continue
 
-<<<<<<< HEAD
-def split_off_process(target, *args, **kwargs):
-    """Start a process that won't block parent script.
-    No join(), no return value. Before parent exits, it waits for this to finish.
-    """
-    p = Process(target=target, args=tuple(args), kwargs=kwargs, daemon=False)
-    p.start()
-=======
 def split_off_process(target, *args, daemon=False, **kwargs):
     """Start a process that won't block parent script.
     No join(), no return value. If daemon=False: before parent exits, it waits for this to finish.
@@ -95,8 +87,6 @@
     p = Process(target=target, args=tuple(args), kwargs=kwargs, daemon=daemon)
     p.start()
     return p
->>>>>>> 90e0e9be
-
 
 def query_nvidia_gpu(device_id, d_keyword=None, no_units=False):
     """
