#!/usr/bin/env python
# Copyright 2019 Division of Medical Image Computing, German Cancer Research Center (DKFZ).
#
# Licensed under the Apache License, Version 2.0 (the "License");
# you may not use this file except in compliance with the License.
# You may obtain a copy of the License at
#
#     http://www.apache.org/licenses/LICENSE-2.0
#
# Unless required by applicable law or agreed to in writing, software
# distributed under the License is distributed on an "AS IS" BASIS,
# WITHOUT WARRANTIES OR CONDITIONS OF ANY KIND, either express or implied.
# See the License for the specific language governing permissions and
# limitations under the License.
# ==============================================================================
import plotting as plg

import os
from multiprocessing import Pool, Lock
import pickle
import warnings

import numpy as np
import pandas as pd
from batchgenerators.transforms.abstract_transforms import AbstractTransform
from scipy.ndimage.measurements import label as lb
from torch.utils.data import Dataset as torchDataset
from batchgenerators.dataloading.data_loader import SlimDataLoaderBase

import utils.exp_utils as utils
import data_manager as dmanager


for msg in ["This figure includes Axes that are not compatible with tight_layout",
            "Data has no positive values, and therefore cannot be log-scaled."]:
    warnings.filterwarnings("ignore", msg)


class AttributeDict(dict):
    __getattr__ = dict.__getitem__
    __setattr__ = dict.__setitem__

##################################
#  data loading, organisation  #
##################################


class fold_generator:
    """
    generates splits of indices for a given length of a dataset to perform n-fold cross-validation.
    splits each fold into 3 subsets for training, validation and testing.
    This form of cross validation uses an inner loop test set, which is useful if test scores shall be reported on a
    statistically reliable amount of patients, despite limited size of a dataset.
    If hold out test set is provided and hence no inner loop test set needed, just add test_idxs to the training data in the dataloader.
    This creates straight-forward train-val splits.
    :returns names list: list of len n_splits. each element is a list of len 3 for train_ix, val_ix, test_ix.
    """
    def __init__(self, seed, n_splits, len_data):
        """
        :param seed: Random seed for splits.
        :param n_splits: number of splits, e.g. 5 splits for 5-fold cross-validation
        :param len_data: number of elements in the dataset.
        """
        self.tr_ix = []
        self.val_ix = []
        self.te_ix = []
        self.slicer = None
        self.missing = 0
        self.fold = 0
        self.len_data = len_data
        self.n_splits = n_splits
        self.myseed = seed
        self.boost_val = 0

    def init_indices(self):

        t = list(np.arange(self.l))
        # round up to next splittable data amount.
        split_length = int(np.ceil(len(t) / float(self.n_splits)))
        self.slicer = split_length
        self.mod = len(t) % self.n_splits
        if self.mod > 0:
            # missing is the number of folds, in which the new splits are reduced to account for missing data.
            self.missing = self.n_splits - self.mod

        self.te_ix = t[:self.slicer]
        self.tr_ix = t[self.slicer:]
        self.val_ix = self.tr_ix[:self.slicer]
        self.tr_ix = self.tr_ix[self.slicer:]

    def new_fold(self):

        slicer = self.slicer
        if self.fold < self.missing :
            slicer = self.slicer - 1

        temp = self.te_ix

        # catch exception mod == 1: test set collects 1+ data since walk through both roudned up splits.
        # account for by reducing last fold split by 1.
        if self.fold == self.n_splits-2 and self.mod ==1:
            temp += self.val_ix[-1:]
            self.val_ix = self.val_ix[:-1]

        self.te_ix = self.val_ix
        self.val_ix = self.tr_ix[:slicer]
        self.tr_ix = self.tr_ix[slicer:] + temp


    def get_fold_names(self):
        names_list = []
        rgen = np.random.RandomState(self.myseed)
        cv_names = np.arange(self.len_data)

        rgen.shuffle(cv_names)
        self.l = len(cv_names)
        self.init_indices()

        for split in range(self.n_splits):
            train_names, val_names, test_names = cv_names[self.tr_ix], cv_names[self.val_ix], cv_names[self.te_ix]
            names_list.append([train_names, val_names, test_names, self.fold])
            self.new_fold()
            self.fold += 1

        return names_list



class FoldGenerator():
    r"""takes a set of elements (identifiers) and randomly splits them into the specified amt of subsets.
    """

    def __init__(self, identifiers, seed, n_splits=5):
        self.ids = np.array(identifiers)
        self.n_splits = n_splits
        self.seed = seed

    def generate_splits(self, n_splits=None):
        if n_splits is None:
            n_splits = self.n_splits

        rgen = np.random.RandomState(self.seed)
        rgen.shuffle(self.ids)
        self.splits = list(np.array_split(self.ids, n_splits, axis=0))  # already returns list, but to be sure
        return self.splits


class Dataset(torchDataset):
    r"""Parent Class for actual Dataset classes to inherit from!
    """
    def __init__(self, cf, data_sourcedir=None):
        super(Dataset, self).__init__()
        self.cf = cf

        self.data_sourcedir = cf.data_sourcedir if data_sourcedir is None else data_sourcedir
        self.data_dir = cf.data_dir if hasattr(cf, 'data_dir') else self.data_sourcedir

        self.data_dest = cf.data_dest if hasattr(cf, "data_dest") else self.data_sourcedir

        self.data = {}
        self.set_ids = []

    def copy_data(self, cf, file_subset, keep_packed=False, del_after_unpack=False):
        if os.path.normpath(self.data_sourcedir) != os.path.normpath(self.data_dest):
            self.data_sourcedir = os.path.join(self.data_sourcedir, '')
            args = AttributeDict({
                    "source" :  self.data_sourcedir,
                    "destination" : self.data_dest,
                    "recursive" : True,
                    "cp_only_npz" : False,
                    "keep_packed" : keep_packed,
                    "del_after_unpack" : del_after_unpack,
                    "threads" : 16 if self.cf.server_env else os.cpu_count()
                    })
            dmanager.copy(args, file_subset=file_subset)
            self.data_dir = self.data_dest



    def __len__(self):
        return len(self.data)
    def __getitem__(self, id):
        """Return a sample of the dataset, i.e.,the dict of the id
        """
        return self.data[id]
    def __iter__(self):
        return self.data.__iter__()

    def init_FoldGenerator(self, seed, n_splits):
        self.fg = FoldGenerator(self.set_ids, seed=seed, n_splits=n_splits)

    def generate_splits(self, check_file):
        if not os.path.exists(check_file):
            self.fg.generate_splits()
            with open(check_file, 'wb') as handle:
                pickle.dump(self.fg.splits, handle)
        else:
            with open(check_file, 'rb') as handle:
                self.fg.splits = pickle.load(handle)

    def calc_statistics(self, subsets=None, plot_dir=None, overall_stats=True):

        if self.df is None:
            self.df = pd.DataFrame()
            balance_t = self.cf.balance_target if hasattr(self.cf, "balance_target") else "class_targets"
            self.df._metadata.append(balance_t)
            if balance_t=="class_targets":
                mapper = lambda cl_id: self.cf.class_id2label[cl_id]
                labels = self.cf.class_id2label.values()
            elif balance_t=="rg_bin_targets":
                mapper = lambda rg_bin: self.cf.bin_id2label[rg_bin]
                labels = self.cf.bin_id2label.values()
            # elif balance_t=="regression_targets":
            #     # todo this wont work
            #     mapper = lambda rg_val: AttributeDict({"name":rg_val}) #self.cf.bin_id2label[self.cf.rg_val_to_bin_id(rg_val)]
            #     labels = self.cf.bin_id2label.values()
            elif balance_t=="lesion_gleasons":
                mapper = lambda gs: self.cf.gs2label[gs]
                labels = self.cf.gs2label.values()
            else:
                mapper = lambda x: AttributeDict({"name":x})
                labels = None
            for pid, subj_data in self.data.items():
                unique_ts, counts = np.unique(subj_data[balance_t], return_counts=True)
                self.df = self.df.append(pd.DataFrame({"pid": [pid],
                                                       **{mapper(unique_ts[i]).name: [counts[i]] for i in
                                                          range(len(unique_ts))}}), ignore_index=True, sort=True)
            self.df = self.df.fillna(0)

        if overall_stats:
            df = self.df.drop("pid", axis=1)
            df = df.reindex(sorted(df.columns), axis=1).astype('uint32')
            print("Overall dataset roi counts per target kind:"); print(df.sum())
        if subsets is not None:
            self.df["subset"] = np.nan
            self.df["display_order"] = np.nan
            for ix, (subset, pids) in enumerate(subsets.items()):
                self.df.loc[self.df.pid.isin(pids), "subset"] = subset
                self.df.loc[self.df.pid.isin(pids), "display_order"] = ix
            df = self.df.groupby("subset").agg("sum").drop("pid", axis=1, errors='ignore').astype('int64')
            df = df.sort_values(by=['display_order']).drop('display_order', axis=1)
            df = df.reindex(sorted(df.columns), axis=1)

            print("Fold {} dataset roi counts per target kind:".format(self.cf.fold)); print(df)
        if plot_dir is not None:
            os.makedirs(plot_dir, exist_ok=True)
            if subsets is not None:
                plg.plot_fold_stats(self.cf, df, labels, os.path.join(plot_dir, "data_stats_fold_" + str(self.cf.fold))+".pdf")
            if overall_stats:
                plg.plot_data_stats(self.cf, df, labels, os.path.join(plot_dir, 'data_stats_overall.pdf'))

        return df, labels


def get_class_balanced_patients(all_pids, class_targets, batch_size, num_classes, random_ratio=0):
    '''
    samples towards equilibrium of classes (on basis of total RoI counts). for highly imbalanced dataset, this might be a too strong requirement.
    :param class_targets: dic holding {patient_specifier : ROI class targets}, list position of ROI target corresponds to respective seg label - 1
    :param batch_size:
    :param num_classes:
    :return:
    '''
    # assert len(all_pids)>=batch_size, "not enough eligible pids {} to form a single batch of size {}".format(len(all_pids), batch_size)
    class_counts = {k: 0 for k in range(1,num_classes+1)}
    not_picked = np.array(all_pids)
    batch_patients = np.empty((batch_size,), dtype=not_picked.dtype)
    rarest_class = np.random.randint(1,num_classes+1)

    for ix in range(batch_size):
        if len(not_picked) == 0:
            warnings.warn("Dataset too small to generate batch with unique samples; => recycling.")
            not_picked = np.array(all_pids)

        np.random.shuffle(not_picked) #this could actually go outside(above) the loop.
        pick = not_picked[0]
        for cand in not_picked:
            if np.count_nonzero(class_targets[cand] == rarest_class) > 0:
                pick = cand
                cand_rarest_class = np.argmin([np.count_nonzero(class_targets[cand] == cl) for cl in
                                               range(1,num_classes+1)])+1
                # if current batch already bigger than the batch random ratio, then
                # check that weakest class in this patient is not the weakest in current batch (since needs to be boosted)
                # also that at least one roi of this patient belongs to weakest class. If True, keep patient, else keep looking.
                if (cand_rarest_class != rarest_class and np.count_nonzero(class_targets[cand] == rarest_class) > 0) \
                        or ix < int(batch_size * random_ratio):
                    break

        for c in range(1,num_classes+1):
            class_counts[c] += np.count_nonzero(class_targets[pick] == c)
        if not ix < int(batch_size * random_ratio) and class_counts[rarest_class] == 0:  # means searched thru whole set without finding rarest class
            print("Class {} not represented in current dataset.".format(rarest_class))
        rarest_class = np.argmin(([class_counts[c] for c in range(1,num_classes+1)]))+1
        batch_patients[ix] = pick
        not_picked = not_picked[not_picked != pick]  # removes pick

    return batch_patients


class BatchGenerator(SlimDataLoaderBase):
    """
    create the training/validation batch generator. Randomly sample batch_size patients
    from the data set, (draw a random slice if 2D), pad-crop them to equal sizes and merge to an array.
    :param data: data dictionary as provided by 'load_dataset'
    :param img_modalities: list of strings ['adc', 'b1500'] from config
    :param batch_size: number of patients to sample for the batch
    :param pre_crop_size: equal size for merging the patients to a single array (before the final random-crop in data aug.)
    :return dictionary containing the batch data / seg / pids as lists; the augmenter will later concatenate them into an array.
    """

    def __init__(self, cf, data, sample_pids_w_replace=True, max_batches=None, raise_stop_iteration=False, n_threads=None, seed=0):
        if n_threads is None:
            n_threads = cf.n_workers
        super(BatchGenerator, self).__init__(data, cf.batch_size, number_of_threads_in_multithreaded=n_threads)
        self.cf = cf
        self.random_count = int(cf.batch_random_ratio * cf.batch_size)
        self.plot_dir = os.path.join(self.cf.plot_dir, 'train_generator')
        os.makedirs(self.plot_dir, exist_ok=True)
        self.max_batches = max_batches
        self.raise_stop = raise_stop_iteration
        self.thread_id = 0
        self.batches_produced = 0

        self.dataset_length = len(self._data)
        self.dataset_pids = list(self._data.keys())


        self.sample_pids_w_replace = sample_pids_w_replace
        self.n_filled_threads = min(int(self.dataset_length/self.batch_size), self.number_of_threads_in_multithreaded)
        if not self.sample_pids_w_replace:
            # if not sampling w replace --> iterator-like behaviour but multi-threaded. adjust threads
            # s.t. each thread has enough patients for at least one batch.
            assert len(self.dataset_pids) / self.n_filled_threads >= self.batch_size, \
                "at least one batch needed per thread. dataset size: {}, n_threads: {}, batch_size: {}.".format(
                    len(self.dataset_pids), self.n_filled_threads, self.batch_size)
            self.lock = Lock()

            if self.n_filled_threads != self.number_of_threads_in_multithreaded:
                print("adjusting nr of threads from {} to {}.".format(self.number_of_threads_in_multithreaded,
                                                                      self.n_filled_threads))
        self.rgen = np.random.RandomState(seed=seed)
        self.eligible_pids = self.rgen.permutation(self.dataset_pids.copy())
        self.eligible_pids = np.array_split(self.eligible_pids, self.n_filled_threads)
        self.eligible_pids = sorted(self.eligible_pids, key=len, reverse=True)


        if hasattr(cf, "balance_target"):
            # WARNING: "balance targets are only implemented for 1-d targets (or 1-component vectors)"
            self.balance_target = cf.balance_target
        else:
            self.balance_target = "class_targets"
        self.targets = {k:v[self.balance_target] for (k,v) in self._data.items()}

    def set_thread_id(self, thread_id):
        self.thread_ids = self.eligible_pids[thread_id]
        self.thread_id  = thread_id

    def reset(self):
        self.batches_produced = 0
        self.thread_ids = self.rgen.permutation(self.eligible_pids[self.thread_id])

    @staticmethod
    def sample_targets_to_weights(targets, fg_bg_weights):
        weights = targets * fg_bg_weights
        return weights

    def balance_target_distribution(self, plot=False):
        """Impose a drawing distribution over samples.
         Distribution should be designed so that classes' fg and bg examples are (as good as possible) shown in
         equal frequency. Since we are dealing with rois, fg/bg weights count a sample (e.g., a patient) with
         **at least** one occurrence as fg, otherwise bg. For fg weights among classes, each RoI counts.

        :param all_pids:
        :param self.targets:  dic holding {patient_specifier : patient-wise-unique ROI targets}
        :return: probability distribution over all pids. draw without replace from this.
        """
<<<<<<< HEAD
        # oversampling of fg: limit bg weights to 1 s.t. bg is weighted at max as heavily as it occurs.
        max_bg_weight = 1.
=======
        # oversampling of fg: limit bg weights to anything <= fg weights by setting factor < 1 to overweight fg.
        bg_weight_factor = 0.1
>>>>>>> 567db4fb

        self.unique_ts = np.unique([v for pat in self.targets.values() for v in pat])
        self.sample_stats = pd.DataFrame(columns=[str(ix)+suffix for ix in self.unique_ts for suffix in ["", "_bg"]], index=list(self.targets.keys()))
        for pid in self.sample_stats.index:
            for targ in self.unique_ts:
                fg_count = np.count_nonzero(self.targets[pid] == targ)
                self.sample_stats.loc[pid, str(targ)] = int(fg_count > 0)
                self.sample_stats.loc[pid, str(targ)+"_bg"] = int(fg_count == 0)

        self.targ_stats = self.sample_stats.agg(
            ("sum", lambda col: col.sum() / len(self._data)), axis=0, sort=False).rename({"<lambda>": "relative"})

        anchor = 1. - self.targ_stats.loc["relative"].iloc[0]
        self.fg_bg_weights = anchor / self.targ_stats.loc["relative"]
        cum_weights = anchor * len(self.fg_bg_weights)
        self.fg_bg_weights /= cum_weights
        mask = ["_bg" in ix for ix in self.fg_bg_weights.index]
<<<<<<< HEAD
        self.fg_bg_weights.loc[mask] = self.fg_bg_weights.loc[mask].apply(lambda x: min(x, max_bg_weight))
=======
        self.fg_bg_weights.loc[mask] = self.fg_bg_weights.loc[mask].apply(lambda x: x * bg_weight_factor)
>>>>>>> 567db4fb

        self.p_probs = self.sample_stats.apply(self.sample_targets_to_weights, args=(self.fg_bg_weights,), axis=1).sum(axis=1)
        self.p_probs = self.p_probs / self.p_probs.sum()
        if plot:
            print("Applying class-weights:\n {}".format(self.fg_bg_weights))

        self.stats = {"roi_counts": np.zeros(len(self.unique_ts,), dtype='uint32'),
                      "empty_counts": np.zeros(len(self.unique_ts,), dtype='uint32')}

        if plot:
            os.makedirs(self.plot_dir, exist_ok=True)
            plg.plot_batchgen_distribution(self.cf, self.dataset_pids, self.p_probs, self.balance_target,
                                           out_file=os.path.join(self.plot_dir,
                                                                 "train_gen_distr_"+str(self.cf.fold)+".png"))
        return self.p_probs

    def get_batch_pids(self):
        if self.max_batches is not None and self.batches_produced * self.n_filled_threads \
                + self.thread_id >= self.max_batches:
            self.reset()
            raise StopIteration

        if self.sample_pids_w_replace:
            # fully random patients
            batch_pids = list(np.random.choice(self.dataset_pids, size=self.random_count, replace=False))
            # target-balanced patients
            batch_pids += list(np.random.choice(
                self.dataset_pids, size=self.batch_size - self.random_count, replace=False, p=self.p_probs))
        else:
            with self.lock:
                if len(self.thread_ids) == 0:
                    if self.raise_stop:
                        self.reset()
                        raise StopIteration
                    else:
                        self.thread_ids = self.rgen.permutation(self.eligible_pids[self.thread_id])
                batch_pids = self.thread_ids[:self.batch_size]
                # batch_pids = np.random.choice(self.thread_ids, size=self.batch_size, replace=False)
                self.thread_ids = [pid for pid in self.thread_ids if pid not in batch_pids]
        self.batches_produced += 1

        return batch_pids

    def generate_train_batch(self):
        # to be overriden by child
        # everything done in here is per batch
        # print statements in here get confusing due to multithreading
        raise NotImplementedError

    def print_stats(self, logger=None, file=None, plot_file=None, plot=True):
        print_f = utils.CombinedPrinter(logger, file)

        print_f('\n***Final Training Stats***')
        total_count = np.sum(self.stats['roi_counts'])
        for tix, count in enumerate(self.stats['roi_counts']):
            #name = self.cf.class_dict[tix] if self.balance_target=="class_targets" else str(self.unique_ts[tix])
            name=str(self.unique_ts[tix])
            print_f('{}: {} rois seen ({:.1f}%).'.format(name, count, count / total_count * 100))
        total_samples = self.cf.num_epochs*self.cf.num_train_batches*self.cf.batch_size
        empties = [
        '{}: {} ({:.1f}%)'.format(str(name), self.stats['empty_counts'][tix],
                                    self.stats['empty_counts'][tix]/total_samples*100)
            for tix, name in enumerate(self.unique_ts)
        ]
        empties = ", ".join(empties)
        print_f('empty samples seen: {}\n'.format(empties))
        if plot:
            if plot_file is None:
                plot_file = os.path.join(self.plot_dir, "train_gen_stats_{}.png".format(self.cf.fold))
                os.makedirs(self.plot_dir, exist_ok=True)
            plg.plot_batchgen_stats(self.cf, self.stats, empties, self.balance_target, self.unique_ts, plot_file)

class PatientBatchIterator(SlimDataLoaderBase):
    """
    creates a val/test generator. Step through the dataset and return dictionaries per patient.
    2D is a special case of 3D patching with patch_size[2] == 1 (slices)
    Creates whole Patient batch and targets, and - if necessary - patchwise batch and targets.
    Appends patient targets anyway for evaluation.
    For Patching, shifts all patches into batch dimension. batch_tiling_forward will take care of exceeding batch dimensions.

    This iterator/these batches are not intended to go through MTaugmenter afterwards
    """

    def __init__(self, cf, data):
        super(PatientBatchIterator, self).__init__(data, 0)
        self.cf = cf

        self.dataset_length = len(self._data)
        self.dataset_pids = list(self._data.keys())

    def generate_train_batch(self, pid=None):
        # to be overriden by child

        return

###################################
#  transforms, image manipulation #
###################################

def get_patch_crop_coords(img, patch_size, min_overlap=30):
    """
    _:param img (y, x, (z))
    _:param patch_size: list of len 2 (2D) or 3 (3D).
    _:param min_overlap: minimum required overlap of patches.
    If too small, some areas are poorly represented only at edges of single patches.
    _:return ndarray: shape (n_patches, 2*dim). crop coordinates for each patch.
    """
    crop_coords = []
    for dim in range(len(img.shape)):
        n_patches = int(np.ceil(img.shape[dim] / patch_size[dim]))

        # no crops required in this dimension, add image shape as coordinates.
        if n_patches == 1:
            crop_coords.append([(0, img.shape[dim])])
            continue

        # fix the two outside patches to coords patchsize/2 and interpolate.
        center_dists = (img.shape[dim] - patch_size[dim]) / (n_patches - 1)

        if (patch_size[dim] - center_dists) < min_overlap:
            n_patches += 1
            center_dists = (img.shape[dim] - patch_size[dim]) / (n_patches - 1)

        patch_centers = np.round([(patch_size[dim] / 2 + (center_dists * ii)) for ii in range(n_patches)])
        dim_crop_coords = [(center - patch_size[dim] / 2, center + patch_size[dim] / 2) for center in patch_centers]
        crop_coords.append(dim_crop_coords)

    coords_mesh_grid = []
    for ymin, ymax in crop_coords[0]:
        for xmin, xmax in crop_coords[1]:
            if len(crop_coords) == 3 and patch_size[2] > 1:
                for zmin, zmax in crop_coords[2]:
                    coords_mesh_grid.append([ymin, ymax, xmin, xmax, zmin, zmax])
            elif len(crop_coords) == 3 and patch_size[2] == 1:
                for zmin in range(img.shape[2]):
                    coords_mesh_grid.append([ymin, ymax, xmin, xmax, zmin, zmin + 1])
            else:
                coords_mesh_grid.append([ymin, ymax, xmin, xmax])
    return np.array(coords_mesh_grid).astype(int)

def pad_nd_image(image, new_shape=None, mode="edge", kwargs=None, return_slicer=False, shape_must_be_divisible_by=None):
    """
    one padder to pad them all. Documentation? Well okay. A little bit. by Fabian Isensee

    :param image: nd image. can be anything
    :param new_shape: what shape do you want? new_shape does not have to have the same dimensionality as image. If
    len(new_shape) < len(image.shape) then the last axes of image will be padded. If new_shape < image.shape in any of
    the axes then we will not pad that axis, but also not crop! (interpret new_shape as new_min_shape)
    Example:
    image.shape = (10, 1, 512, 512); new_shape = (768, 768) -> result: (10, 1, 768, 768). Cool, huh?
    image.shape = (10, 1, 512, 512); new_shape = (364, 768) -> result: (10, 1, 512, 768).

    :param mode: see np.pad for documentation
    :param return_slicer: if True then this function will also return what coords you will need to use when cropping back
    to original shape
    :param shape_must_be_divisible_by: for network prediction. After applying new_shape, make sure the new shape is
    divisibly by that number (can also be a list with an entry for each axis). Whatever is missing to match that will
    be padded (so the result may be larger than new_shape if shape_must_be_divisible_by is not None)
    :param kwargs: see np.pad for documentation
    """
    if kwargs is None:
        kwargs = {}

    if new_shape is not None:
        old_shape = np.array(image.shape[-len(new_shape):])
    else:
        assert shape_must_be_divisible_by is not None
        assert isinstance(shape_must_be_divisible_by, (list, tuple, np.ndarray))
        new_shape = image.shape[-len(shape_must_be_divisible_by):]
        old_shape = new_shape

    num_axes_nopad = len(image.shape) - len(new_shape)

    new_shape = [max(new_shape[i], old_shape[i]) for i in range(len(new_shape))]

    if not isinstance(new_shape, np.ndarray):
        new_shape = np.array(new_shape)

    if shape_must_be_divisible_by is not None:
        if not isinstance(shape_must_be_divisible_by, (list, tuple, np.ndarray)):
            shape_must_be_divisible_by = [shape_must_be_divisible_by] * len(new_shape)
        else:
            assert len(shape_must_be_divisible_by) == len(new_shape)

        for i in range(len(new_shape)):
            if new_shape[i] % shape_must_be_divisible_by[i] == 0:
                new_shape[i] -= shape_must_be_divisible_by[i]

        new_shape = np.array([new_shape[i] + shape_must_be_divisible_by[i] - new_shape[i] % shape_must_be_divisible_by[i] for i in range(len(new_shape))])

    difference = new_shape - old_shape
    pad_below = difference // 2
    pad_above = difference // 2 + difference % 2
    pad_list = [[0, 0]]*num_axes_nopad + list([list(i) for i in zip(pad_below, pad_above)])
    res = np.pad(image, pad_list, mode, **kwargs)
    if not return_slicer:
        return res
    else:
        pad_list = np.array(pad_list)
        pad_list[:, 1] = np.array(res.shape) - pad_list[:, 1]
        slicer = list(slice(*i) for i in pad_list)
        return res, slicer

def convert_seg_to_bounding_box_coordinates(data_dict, dim, roi_item_keys, get_rois_from_seg=False,
                                                class_specific_seg=False):
    '''adapted from batchgenerators

    :param data_dict: seg: segmentation with labels indicating roi_count (get_rois_from_seg=False) or classes (get_rois_from_seg=True),
        class_targets: list where list index corresponds to roi id (roi_count)
    :param dim:
    :param roi_item_keys: keys of the roi-wise items in data_dict to process
    :param n_rg_feats: nr of regression vector features
    :param get_rois_from_seg:
    :return: coords (y1,x1,y2,x2 (,z1,z2)) where the segmentation GT is framed by +1 voxel, i.e., for an object with
        z-extensions z1=0 through z2=5, bbox target coords will be z1=-1, z2=6. (analogically for x,y).
        data_dict['roi_masks']: (b, n(b), c, h(n), w(n) (z(n))) list like roi_labels but with arrays (masks) inplace of
        integers. c==1 if segmentation not one-hot encoded.
    '''

    bb_target = []
    roi_masks = []
    roi_items = {name:[] for name in roi_item_keys}
    out_seg = np.copy(data_dict['seg'])
    for b in range(data_dict['seg'].shape[0]):

        p_coords_list = [] #p for patient?
        p_roi_masks_list = []
        p_roi_items_lists = {name:[] for name in roi_item_keys}

        if np.sum(data_dict['seg'][b] != 0) > 0:
            if get_rois_from_seg:
                clusters, n_cands = lb(data_dict['seg'][b])
                data_dict['class_targets'][b] = [data_dict['class_targets'][b]] * n_cands
            else:
                n_cands = int(np.max(data_dict['seg'][b]))

            rois = np.array(
                [(data_dict['seg'][b] == ii) * 1 for ii in range(1, n_cands + 1)], dtype='uint8')  # separate clusters

            for rix, r in enumerate(rois):
                if np.sum(r != 0) > 0:  # check if the roi survived slicing (3D->2D) and data augmentation (cropping etc.)
                    seg_ixs = np.argwhere(r != 0)
                    coord_list = [np.min(seg_ixs[:, 1]) - 1, np.min(seg_ixs[:, 2]) - 1, np.max(seg_ixs[:, 1]) + 1,
                                  np.max(seg_ixs[:, 2]) + 1]
                    if dim == 3:
                        coord_list.extend([np.min(seg_ixs[:, 3]) - 1, np.max(seg_ixs[:, 3]) + 1])

                    p_coords_list.append(coord_list)
                    p_roi_masks_list.append(r)
                    # add background class = 0. rix is a patient wide index of lesions. since 'class_targets' is
                    # also patient wide, this assignment is not dependent on patch occurrences.
                    for name in roi_item_keys:
                        p_roi_items_lists[name].append(data_dict[name][b][rix])

                    assert data_dict["class_targets"][b][rix]>=1, "convertsegtobbox produced bg roi w cl targ {} and unique roi seg {}".format(data_dict["class_targets"][b][rix], np.unique(r))


                if class_specific_seg:
                    out_seg[b][data_dict['seg'][b] == rix + 1] = data_dict['class_targets'][b][rix]

            if not class_specific_seg:
                out_seg[b][data_dict['seg'][b] > 0] = 1

            bb_target.append(np.array(p_coords_list))
            roi_masks.append(np.array(p_roi_masks_list))
            for name in roi_item_keys:
                roi_items[name].append(np.array(p_roi_items_lists[name]))


        else:
            bb_target.append([])
            roi_masks.append(np.zeros_like(data_dict['seg'][b], dtype='uint8')[None])
            for name in roi_item_keys:
                roi_items[name].append(np.array([]))

    if get_rois_from_seg:
        data_dict.pop('class_targets', None)

    data_dict['bb_target'] = np.array(bb_target)
    data_dict['roi_masks'] = np.array(roi_masks)
    data_dict['seg'] = out_seg
    for name in roi_item_keys:
        data_dict[name] = np.array(roi_items[name])


    return data_dict

class ConvertSegToBoundingBoxCoordinates(AbstractTransform):
    """ Converts segmentation masks into bounding box coordinates.
    """

    def __init__(self, dim, roi_item_keys, get_rois_from_seg=False, class_specific_seg=False):
        self.dim = dim
        self.roi_item_keys = roi_item_keys
        self.get_rois_from_seg = get_rois_from_seg
        self.class_specific_seg = class_specific_seg

    def __call__(self, **data_dict):
        return convert_seg_to_bounding_box_coordinates(data_dict, self.dim, self.roi_item_keys, self.get_rois_from_seg,
                                                       self.class_specific_seg)





#############################
#  data packing / unpacking # not used, data_manager.py used instead
#############################

def get_case_identifiers(folder):
    case_identifiers = [i[:-4] for i in os.listdir(folder) if i.endswith("npz")]
    return case_identifiers


def convert_to_npy(npz_file):
    if not os.path.isfile(npz_file[:-3] + "npy"):
        a = np.load(npz_file)['data']
        np.save(npz_file[:-3] + "npy", a)


def unpack_dataset(folder, threads=8):
    case_identifiers = get_case_identifiers(folder)
    p = Pool(threads)
    npz_files = [os.path.join(folder, i + ".npz") for i in case_identifiers]
    p.map(convert_to_npy, npz_files)
    p.close()
    p.join()


def delete_npy(folder):
    case_identifiers = get_case_identifiers(folder)
    npy_files = [os.path.join(folder, i + ".npy") for i in case_identifiers]
    npy_files = [i for i in npy_files if os.path.isfile(i)]
    for n in npy_files:
        os.remove(n)<|MERGE_RESOLUTION|>--- conflicted
+++ resolved
@@ -373,13 +373,8 @@
         :param self.targets:  dic holding {patient_specifier : patient-wise-unique ROI targets}
         :return: probability distribution over all pids. draw without replace from this.
         """
-<<<<<<< HEAD
-        # oversampling of fg: limit bg weights to 1 s.t. bg is weighted at max as heavily as it occurs.
-        max_bg_weight = 1.
-=======
         # oversampling of fg: limit bg weights to anything <= fg weights by setting factor < 1 to overweight fg.
         bg_weight_factor = 0.1
->>>>>>> 567db4fb
 
         self.unique_ts = np.unique([v for pat in self.targets.values() for v in pat])
         self.sample_stats = pd.DataFrame(columns=[str(ix)+suffix for ix in self.unique_ts for suffix in ["", "_bg"]], index=list(self.targets.keys()))
@@ -397,11 +392,7 @@
         cum_weights = anchor * len(self.fg_bg_weights)
         self.fg_bg_weights /= cum_weights
         mask = ["_bg" in ix for ix in self.fg_bg_weights.index]
-<<<<<<< HEAD
-        self.fg_bg_weights.loc[mask] = self.fg_bg_weights.loc[mask].apply(lambda x: min(x, max_bg_weight))
-=======
         self.fg_bg_weights.loc[mask] = self.fg_bg_weights.loc[mask].apply(lambda x: x * bg_weight_factor)
->>>>>>> 567db4fb
 
         self.p_probs = self.sample_stats.apply(self.sample_targets_to_weights, args=(self.fg_bg_weights,), axis=1).sum(axis=1)
         self.p_probs = self.p_probs / self.p_probs.sum()
